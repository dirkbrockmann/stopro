--- conflicted
+++ resolved
@@ -5,8 +5,6 @@
 
 import numpy as np
 
-# Wiener Process
-
 def wiener(T,dt,dimension=1,samples=1,covariance=None,mixing_matrix=None):
     """
     Generates realizations of a multivariate Wiener process.
@@ -18,17 +16,6 @@
     Parameters
     ----------
     T : float
-<<<<<<< HEAD
-        terminal time of time interval [0,T]
-
-    dt : float 
-        time increment
-
-    dimension : int
-        The dimension of the process
-
-    samples : int
-=======
         The upper bound of the stochastic integral.
     dt : float
         size of the time step
@@ -37,7 +24,6 @@
         If no mixing matrix is provided, ``dimension``
         will be equal to the ``target_dimension`` of the resulting Wiener process.
     samples : int, default = 1
->>>>>>> e6c8fe98
         The number of samples generated
     covariance : numpy.ndarray of shape (``dimension``, ``dimension``), default = None
         In case of a multivariate process the covariance matrix,
@@ -58,19 +44,6 @@
 
     Returns
     -------
-<<<<<<< HEAD
-    dict
-        {
-            'X': dictionary of the realizations so that e.g. X[i][j] is component j of realization i
-            't': array of times
-            'dt': time increment
-            'steps': steps
-            'covariance': covariance matrix
-        }
-            
-    """
- 
-=======
     result : dict
 
     Result dictionary containing the following entries
@@ -85,9 +58,7 @@
                 'covariance': 'covariance matrix, numpy.ndarray of shape (target_dimension, target_dimension)'
             }
     """
-
->>>>>>> e6c8fe98
-    steps = int (T / dt)
+    steps = int(T / dt)
 
     target_dimension = dimension
 
@@ -127,101 +98,6 @@
         'covariance': covariance,
     }
 
-<<<<<<< HEAD
-# Ornstein-Uhlenbeck Process
-
-def ornsteinuhlenbeck(T,dt,variability=1,timescale=1,dimension=1,samples=1,stationary=False,covariance=None, mixing_matrix=None,sigma=None,theta=None):
-    """Generates realizations of a multivariate Ornstein-Uhlenbeck process (OUP)
-
-    The OUP is the solution to the stochastic differential equation 
-    
-    dX = -theta X dt + sigma dW, where dW is the differential of the Wiener Process
-    
-    Returns realizations (samples) on the time interval [0,T] at increments of size dt.
-    You can specify the number of realizations, the covariance in case the processes
-    is multidimensional
-    
-    Parameters
-    ----------
-    T : float
-        terminal time of time interval [0,T]
-
-    dt : float 
-        time increment
-
-    variability: float
-        the standard deviation of the process in equilibrium, related to the parameters sigma, theta
-        according to variability = sigma / sqrt (2 * theta).
-    
-    timescale: float
-        the timescale of the process according to the auto-correlation time, related to the parameters sigma, theta
-        according to timescale = 1/theta
-    
-    dimension : int
-        The dimension of the process
-
-    samples : int
-        The number of samples generated
-
-    stationary : bool
-        If True, a stationary OUP is computed, i.e. initial conditions are drawn from the equilibrium pdf. 
-        If false (default), initial conditions are X(0)=0 for all components of the process.
-
-    covariance: N x N matrix
-        In case of a multivariate process the covariance matrix (N is the number of components), 
-        which must be positive semidefinite. If specified overrides dimension parameter.
-
-    mixing_matrix: N x M matrix
-        This matrix, let's call it S with elements S_ij is used to generate an 
-        N-dimensional covariant Wiener processes W (with components W_i, i=1,...,N) by superposition
-        of independent components V_j of an M-dimensional Wiener process V : W_i = sum_j S_ij * V_j.
-        The covariance of W is given by S*S^T.
-        Specifying the mixing matrix overrides the covariance parameter.
-    
-    sigma: float
-        The prefactor of the noise term. If specified timescale and variability are overridden. If parameter theta
-        is not specified, theta is set to 1.
-
-    theta: float
-        The prefactor of the noise term. If specified timescale and variability are overridden. If parameter theta
-        is not specified, theta is set to 1.
-    
-    
-    Returns
-    -------
-    dict
-        {
-            'X': dictionary of the realizations so that e.g. X[i][j] is component j of realization i
-            't': array of times
-            'dt': time increment
-            'steps': steps
-            'variability' : variability of the process
-            'timescale' : timescale of the process
-            'theta' : force factor in SDE
-            'sigma' : prefactor of noise in SDE
-            'noise_covariance': covariance matrix of the underlying Wiener process
-        }
-            
-    """
-    
-    steps = int( T / dt );
-    
-    if theta is not None or sigma is not None:
-        if theta is not None and sigma is None:
-            sigma = 1
-
-        if theta is None and sigma is not None:
-            theta = 1
-
-        timescale = 1 / theta
-        variability = sigma / np.sqrt (2 * theta)
-    else:
-        theta = 1 / timescale;
-        sigma = variability * np.sqrt (2 / timescale)      
-    
-
-    if covariance is not None:    
-=======
 def ornsteinuhlenbeck(T,
                       dt,
                       variability=1,
@@ -350,7 +226,6 @@
 
     if covariance is not None:
         covariance = covariance
->>>>>>> e6c8fe98
         (n,m) = np.shape(covariance)
         assert n==m, "covariance must square"
         assert np.all(np.linalg.eigvals(covariance) >= 0), "covariance is not positive definite"
@@ -359,14 +234,10 @@
         S = np.linalg.cholesky(covariance)
     else:
         covariance = np.identity(dimension)
-        S = covariance;
+        S = covariance
         target_dimension = dimension
 
-<<<<<<< HEAD
     if mixing_matrix is not None:
-=======
-    elif mixing_matrix is not None:
->>>>>>> e6c8fe98
         S = mixing_matrix
         (n,m) = np.shape(S)
         covariance = S @ S.T
@@ -390,102 +261,6 @@
 
         for j in range(steps):
             x[:,j+1] = x[:,j] + (-theta) * dt * x[:,j]+ sigma * sqdt * dw[:,j]
-<<<<<<< HEAD
-        
-        X[i]=x
-        
-    return {
-        'X':X,
-        't':t,
-        'dt':dt,
-        'steps':steps,
-        'variability':variability,
-        'timescale':timescale,
-        'theta':theta,
-        'sigma':sigma,
-        'noise_covariance':covariance
-    }
-
-# Exponential Ornstein-Uhlenbeck Process
-    
-def exponential_ornsteinuhlenbeck(T,dt,mean=1,coeff_var=1,timescale=1,dimension=1,samples=1,stationary=False,covariance=None, mixing_matrix=None):
-    """Generates realizations of an exponential multivariate Ornstein-Uhlenbeck process (eOUP)
-
-    The eOUP X(t) is the exponential of an ordinary OUP Z(t) like so X(t) = A exp( B Z(t) ). 
-    The constants A, B are chosen such that the process X(t) has the specified mean (default 1) 
-    and coefficient of variation (default 1). 
-   
-    The Ornstein Uhlenbeck process chosen here is the solution to dZ = - Z dt + sqrt(2)*dW
-     
-    Returns realizations (samples) on the time interval [0,T] at increments of size dt.
-    You can specify the number of realizations, the covariance in case the processes
-    is multidimensional
-    
-    Parameters
-    ----------
-    T : float
-        terminal time of time interval [0,T]
-
-    dt : float 
-        time increment
-
-    mean: float
-        the mean <X(t)> of the process
-    
-    coeff_var: float
-        the coefficient of variation (standard deviation divided by the mean) of the process X(t)
-    
-    dimension : int
-        The dimension of the process
-
-    samples : int
-        The number of samples generated
-
-    stationary : bool
-        If True, a stationary OUP is computed, i.e. initial conditions are drawn from the equilibrium pdf. 
-        If false (default), initial conditions are X(0)=0 for all components of the process.
-
-    covariance: N x N matrix
-        In case of a multivariate process the covariance matrix (N is the number of components), 
-        which must be positive semidefinite. If specified overrides dimension parameter.
-
-    mixing_matrix: N x M matrix
-        This matrix, let's call it S with elements S_ij is used to generate an 
-        N-dimensional covariant Wiener processes W (with components W_i, i=1,...,N) by superposition
-        of independent components V_j of an M-dimensional Wiener process V : W_i = sum_j S_ij * V_j.
-        The covariance of W is given by S*S^T.
-        Specifying the mixing matrix overrides the covariance parameter.
-    
-        
-    Returns
-    -------
-    dict
-        {
-            'X': dictionary of the realizations so that e.g. X[i][j] is component j of realization i
-            't': array of times
-            'dt': time increment
-            'steps': steps
-            'variability' : variability of the process
-            'timescale' : timescale of the process
-            'theta' : force factor in SDE
-            'sigma' : prefactor of noise in SDE
-            'mean' : mean of the process
-            'coeff_var' : coefficient of variation of the process
-            'noise_covariance': covariance matrix of the underlying Wiener process
-        }
-            
-    """
-
-    A =  mean / np.sqrt(1+coeff_var**2); B = np.sqrt(np.log(1+coeff_var**2))
-
-    res = ornsteinuhlenbeck(T,dt,
-                            timescale=timescale,
-                            dimension=dimension,
-                            samples=samples,
-                            stationary=stationary,
-                            covariance=covariance,
-                            mixing_matrix=mixing_matrix)
-=======
 
         X[i] = x
 
@@ -562,7 +337,6 @@
     res = ornsteinuhlenbeck(T,dt,**kwargs)
 
     res["X"] = A*np.exp(B*res["X"])
->>>>>>> e6c8fe98
 
     res["mean"] = mean
     res["coeff_var"] = coeff_var
